--- conflicted
+++ resolved
@@ -1,27 +1,16 @@
 use super::{App, FocusedPane, Message, Sort};
-<<<<<<< HEAD
-use egui::{
-    style::Margin, text::LayoutJob, Align, Button, Color32, CursorIcon, Id, Key, Label, LayerId,
-    Layout, Response, Sense, TextStyle, Ui, Vec2,
-};
-use egui_extras::{Size, TableBuilder, TableRow};
-=======
 use eframe::epaint::text::TextWrapping;
->>>>>>> 6c687e94
 use im::vector;
 use join_str::jstr;
 use once_cell::sync::OnceCell;
 use std::process::Command;
 use uk_manager::mods::Mod;
-<<<<<<< HEAD
-use uk_ui::ext::UiExt;
-=======
 use uk_ui::egui::{
     self, style::Margin, text::LayoutJob, Align, Button, Color32, CursorIcon, Id, Key, Label,
     LayerId, Layout, Response, Sense, TextStyle, Ui, Vec2,
 };
 use uk_ui::egui_extras::{Size, TableBuilder, TableRow};
->>>>>>> 6c687e94
+use uk_ui::ext::UiExt;
 
 impl App {
     pub fn render_modlist(&mut self, ui: &mut Ui) {
